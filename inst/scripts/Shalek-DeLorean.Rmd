---
title: DeLorean analysis of Shalek et al. primary mouse bone-marrow-derived dendritic cells data
author: John Reid
bibliography: DeLorean.bib
output:
  html_document:
    toc: true
    fig_caption: true
---

```{r build, echo=FALSE, eval=FALSE}
#
# Execute this block to render the Rmarkdown.
#
devtools::load_all('../..')
devtools::load_all('../../../DeLoreanData/')
# fit.model <- FALSE
fit.model <- TRUE
rmarkdown::render('Shalek-DeLorean.Rmd')
```


```{r config, echo=FALSE, message=FALSE}
library(knitr)
library(knitcitations)
library(rmarkdown)
library(functional)
#
# knitr options
#
opts_chunk$set(
    fig.path = 'figures/Shalek-',
    stop_on_error = TRUE,
    fig.width = 12.5,
    fig.height = 8)
#
# Citations
#
cleanbib()
cite_options(
    # hyperlink = 'to.doc',
    hyperlink = TRUE,
    # style = 'html',
    # citation_format = 'text',
    citation_format = "pandoc",
    cite.style = "numeric",
    check.entries = TRUE)
    # hyperlink = TRUE)
bib <- read.bibtex("DeLorean.bib")
if (file.exists("config.R")) {
    source("config.R")
}
source(system.file("scripts/shared.R", package="DeLorean"))
```

```{r loadLibs, echo=FALSE, message=FALSE}
# suppressMessages(loadfonts())
library(DeLorean)
#
# Stylesheet
#
options(markdown.HTML.stylesheet = system.file(file.path('Rmd', 'foghorn.css'),
                                               package="DeLorean"))
font.family <- "Verdana"
font.theme <- theme_update(text=element_text(family=font.family))
theme_set(font.theme)
```

`r date()`



# Data

Shalek et al.'s data `r citet(bib[["shalek_single-cell_2014"]])`
is available in the `DeLorean` R package.
```{r loadLib, eval=fit.model}
library(DeLorean)
library(DeLoreanData)
library(dplyr)
library(ggplot2)
data(ShalekDeLorean)
```


Build the `DeLorean` object.
```{r buildDL, eval=fit.model}
dl <- de.lorean(
    shalek.A.expr,
    shalek.A.gene.meta,
    shalek.A.cell.meta)
dl$cell.meta <- mutate(dl$cell.meta,
                       precocious=cell %in% c('LPS_1h_S51', 'LPS_1h_S52'))
```
Filter out the cells we want for the time course.
```{r filterTimeCourse, eval=fit.model}
time.course.cells <- (
    dl$cell.meta
    %>% filter(! is.na(total),
               "" == assay,
               "LPS" == stimulant | "" == stimulant,
               "" == ko,
               FALSE == disrupted,
               total > 1e6,
               "" == replicate))
dl <- filter_cells(dl, cells=time.course.cells$cell)
```
Re-level the cells by their capture time. This improves the ordering in later
plots.
```{r relevelCells}
dl$cell.meta$cell <- factor(
    dl$cell.meta$cell,
    levels=(shalek.A.cell.meta %>% arrange(capture))$cell)
```


# Estimate hyperparameters

Examine data for empirical Bayes estimation of hyperparameters.
```{r empiricalBayes, eval=fit.model}
model.name <- getOption("Shalek.model", 'lowrank')
dl <- estimate.hyper(
    dl,
    sigma.tau=getOption("Shalek.sigma.tau", 1),
    length.scale=getOption("Shalek.length.scale", 5),
    model.name=model.name)
if (! dl$opts$model.estimates.cell.sizes) {
    dl <- adjust.by.cell.sizes(dl)
    ggplot(dl$cell.sizes %>% left_join(dl$cell.meta), aes(x=capture, y=S.hat)) + geom_boxplot()
}
```
```{r child=report.file("data")}
```
```{r child=report.file("hyper-parameters")}
```


## Choose genes and cells

Only use induced genes that have been assigned to a cluster.
```{r useInducedGenes, eval=fit.model}
induced.genes <- dl$gene.meta %>% filter(! is.na(cluster))
dl <- filter_genes(dl, genes=induced.genes$gene)
```
Choose genes: take those with highest variance between time points
relative to the noise level.
```{r filterGenes, eval=fit.model}
shalek.key.genes <- unique(toupper(c(
    #
    # Cluster I d (core antiviral module; enriched for annotated antiviral and
    #             interferon response genes; for example,-
    "Ifit1", "Irf7",
    #
    # Cluster III c (peaked inflammatory module; showing rapid,
    # yet transient, induction under LPS; for example,
    "Tnf", "Il1a", "Cxcl2",
    #
    # Cluster III d (sustained inflammatory module; exhibiting
    # continued rise in expression under LPS; for example,
    "Mmp14", "Marco", "Il6",
    #
    # Cluster III b (‘maturity’ module; containing markers of
    # dendritic cell maturation; for example,
    "Cd83", "Ccr7", "Ccl22",
    #
    # At 2 h following LPS,
    "Ifnb1",
    # was bimodally expressed
    #
    # Genes encoding key inflammatory cytokines (for example,
    "Tnf", "Cxcl1",
    #
    # Figure 4: core antiviral targets.
    "Rsad2", "Stat2"
)))
clusters <- c("Id", "IIIb", "IIIc", "IIId")
# clusters <- c("Id")
dl <- analyse.variance(dl, adjust.cell.sizes=TRUE)
gene.variances <- dl$gene.var  # Save copy for later
max.genes <- getOption("Shalek.max.genes", 74)
<<<<<<< HEAD
genes.for.stan <-
    dl$gene.var %>%
    left_join(dl$gene.meta) %>%
    mutate(key=gene %in% shalek.key.genes) %>%
    filter(cluster %in% clusters) %>%
    arrange(- psi.hat / omega.hat) %>%
    head(max.genes)
dl <- filter.genes(dl, genes=genes.for.stan$gene)
=======
genes.for.stan <- (
    dl$gene.var
    %>% left_join(dl$gene.meta)
    %>% mutate(key=gene %in% shalek.key.genes)
    %>% filter(cluster %in% clusters)
    %>% arrange(- psi.hat / omega.hat)
    %>% head(max.genes))
dl <- filter_genes(dl, genes=genes.for.stan$gene)
>>>>>>> acecd1ce
# How many come from each cluster?
qplot(genes.for.stan$cluster)
```

Choose a few cells but make sure we have the precocious cells.
```{r filterCells, eval=fit.model}
seed <- getOption("Shalek.seed", 1)
set.seed(seed)
max.cells <- getOption("Shalek.max.cells", 0)
if (max.cells != 0) {
    sampled.cells <- sample(colnames(dl$expr), max.cells)
    if (! "LPS_1h_S51" %in% sampled.cells) {
        sampled.cells[1] <- "LPS_1h_S51"
    }
    if (! "LPS_1h_S52" %in% sampled.cells) {
        sampled.cells[2] <- "LPS_1h_S52"
    }
    dl <- filter_cells(dl, cells=sampled.cells)
}
```
Save expression data and meta data.
```{r saveInput, eval=fit.model}
saveRDS(list(expr=dl$expr,
             cell.meta=dl$cell.map,
             gene.meta=dl$gene.map,
             gene.variances=gene.variances),
        file='Data/Shalek-input.rds')
```


# Fit model

```{r options}
num.inits <- getOption("Shalek.num.inits", default.num.cores())
inf.method <- getOption("Shalek.method", "vb")
```
Define and compile the model, find the best initialisation, and fit the model.
The model name is "`r model.name`", the inference method is "`r inf.method`"
with `r num.inits` initialisations, the seed is `r seed` and the data have
`r dim(dl)[1]` genes and `r dim(dl)[2]` cells.
```{r fitModel, eval=fit.model}
dl <- prepare.for.stan(dl)
dl <- compile.model(dl)
dl <- find.good.ordering(dl, seriation.find.orderings)
# dl <- find.good.ordering(dl, seriation.find.orderings, num.cores=2)
# dl <- find.good.ordering(dl, magda.find.orderings)
plot(dl, type='orderings')
dl <- pseudotimes.from.orderings(dl, num.to.keep=num.inits)
system.time(dl <- fit.model(dl, method=inf.method, num.inits=num.inits))
if ("vb" == inf.method) {
    pseudotimes.pair.plot(dl)
}
```
Analyse different ordering methods
```{r orderingMethods}
mn.list <- sapply(dl$order.inits, function(i) i$method.name)
mn.mat <- stringr::str_split_fixed(mn.list, ':', 4)
colnames(mn.mat) <- c('method', 'scaled', 'dim.red', 'dims')
mn.df <- as.data.frame(mn.mat) %>%
    mutate(ll=sapply(dl$order.inits, function(i) i$ll))
ggplot2::ggplot(mn.df, aes(x=method, y=ll)) + geom_boxplot()
ggplot2::ggplot(mn.df, aes(x=dim.red, y=ll)) + geom_boxplot()
ggplot2::ggplot(mn.df, aes(x=dims, y=ll)) + geom_boxplot()
ggplot2::ggplot(mn.df, aes(x=scaled, y=ll)) + geom_boxplot()

```
```{r examConv, eval=("sample" == inf.method)}
dl <- examine.convergence(dl)
```
```{r child=report.file("convergence"), eval=("sample" == inf.method)}
```


# Analyse posterior

Examine posterior and optimise best sample.
```{r posterior}
dl <- process.posterior(dl)
dl <- analyse.noise.levels(dl)
```
```{r child=report.file("posterior")}
```


# Profiles

Calculate expression profiles.
```{r makePredictions}
dl <- make.predictions(dl)
```
```{r child=report.file("profiles")}
```


# Cluster analysis

```{r clusterAnalysis}
clustered <- dl$gene.meta %>% filter(! is.na(cluster))
fitted.time.course.cells <- (
    time.course.cells
    %>% filter(cell %in% dl$cell.map[['cell']])
)$cell
clustered.expr <- shalek.A.expr[as.character(clustered$gene),
                                as.character(fitted.time.course.cells)]
# rownames(clustered.expr)
# colnames(clustered.expr)
clustered.expr.l <- melt.expr(dl, clustered.expr) %>% left_join(dl$gene.meta)
names(clustered.expr.l)
# sample_n(clustered.expr.l, 14)
module.scores <- (
    clustered.expr.l
    %>% group_by(cluster, cell)
    %>% dplyr::summarise(module.score=mean(x))
    %>% left_join(dl$samples.l$tau
                  %>% filter(dl$best.sample == iter)
                  %>% dplyr::select(cell, tau)))
module.scores
stopifnot(all(! is.na(module.scores)))
# Find the precocious cells
core.antiviral <- (
    module.scores
    %>% left_join(dl$cell.meta %>% dplyr::select(cell, capture))
    %>% filter("Id" == cluster)
    %>% arrange(-module.score))
precocious <- core.antiviral %>% filter("1h" == capture) %>% head(2)
precocious
precocious$cell
module.scores <- (
    module.scores %>% mutate(type=ifelse(cell %in% precocious$cell,
                                         "precocious",
                                         "not precocious"))
)
plots <- list()
plots$core.antiviral <- (
    ggplot(core.antiviral,
           aes(x=module.score, color=capture))
    + geom_density()
)
print(plots$core.antiviral)
ggsave('Shalek-core-antiviral.pdf', plots$core.antiviral + plos.theme,




       width=2*fig.width, height=2*fig.height)
# Plot the core antiviral, the maturity, the peaked inflammation and
# the sustained inflammation module scores against pseudotime.
plots$module <- (
    ggplot(module.scores
           %>% filter(! is.na(tau),
                      cluster %in% c("Id", "IIIb", "IIIc", "IIId")),
           aes(x=tau, y=module.score, colour=cluster))
    + stat_smooth()
    + geom_point()
)
ggsave('Shalek-module.pdf', plots$module + plos.theme,
       width=2*fig.width, height=2*fig.height)
print(plots$module)
# Same with just core antiviral coloured by capture
plots$core <- (
    ggplot(module.scores
           %>% left_join(dl$cell.meta %>% dplyr::select(cell, capture))
           %>% filter(! is.na(tau),
                      cluster == "Id"),
           aes(x=tau, y=module.score, colour=capture, shape=type))
    + stat_smooth(aes(group="", color=NULL))
    + geom_point(alpha=.5)
)
print(plots$core)
do.call(ggsave,
        c(list('Shalek-core.pdf', plots$core + bioinf.config),
          bioinf.sizes))

#
# Profile plots
plots$profiles <- plot(dl, type='profiles', genes=dl$genes.high.psi[1:4])
# Resize points and set transparency
plots$profiles$layers[[3]]$aes_params$size <- 0.5
plots$profiles$layers[[3]]$aes_params$alpha <- 0.5
ggsave('Shalek-profiles.png', plots$profiles + plos.theme,
       width=6, height=3, units="in", dpi=600)
# Examine what pseudotimes the model estimated for the precocious genes
(
    dl$samples.l$tau
    %>% filter(dl$best.sample == iter,
               cell %in% precocious$cell)
)
```


## Check precocious

```{r checkPrecocious}
S51.dists <- with(
    dl,
    reshape2::melt(expr - expr[,"LPS_1h_S51"], varnames=c("gene", "cell"))
    %>% mutate(gene=factor(gene, levels=levels(gene.map$gene)))
    %>% mutate(cell=factor(cell, levels=levels(cell.map$cell)))
    %>% left_join(gene.map)
    %>% left_join(cell.map))
names(S51.dists)
# bad.genes <- c(51, 53, 73)
bad.genes <- c()
dl$gene.map[bad.genes,]
gp <- (
    ggplot(S51.dists %>% filter(! g %in% bad.genes),
           aes(x=g, y=c, fill=value))
    + geom_tile()
    + scale_fill_gradient2()
)
png('S51-dists.png', width=960, height=960)
print(gp)
dev.off()
print(gp)
```


# Evaluate held out genes

Evaluate the held out genes that weren't used to fit the model.
```{r heldOutGenes}
held.out.genes <- with(dl, gene.variances
                           %>% left_join(gene.meta)
                           %>% filter(! gene %in% gene.map$gene)
                           %>% filter(cluster %in% clusters)
                           # %>% filter(cluster != "Id")
                           %>% arrange(-psi.hat/omega.hat)
                           %>% head(getOption('Shalek.held.out', 100))
)
# Get an expression matrix of held out genes in the cells of interest
held.out.expr <- shalek.A.expr[as.character(held.out.genes$gene),
                               as.character(dl$cell.map$cell)]
```


## Roughness permutation test

Permutation test for roughness.
```{r}
dl <- roughness.test(dl, held.out.expr)
print(dl$roughness.test)
plots$roughnesses <- plot(dl, type="roughnesses")
print(plots$roughnesses)
do.call(ggsave,
        c(list('Shalek-roughnesses.pdf', plots$roughnesses + bioinf.config),
          suppl.sizes))
```
```{r tauPosteriorOffset.2, echo=FALSE}
plots$tau.offset <- (
    ggplot(dl$samples.l$tau,
            aes(x=tau.offset, color=capture))
    + geom_density()
    + geom_rug(alpha=.01)
    + stat_function(fun=Curry(dnorm, sd=dl$stan.data$sigma_tau),
                    linetype=2,
                    color="black")
)
ggsave('Shalek-tau-offset.png', plots$tau.offset + plos.theme)
```
Test plotting held out genes.
```{r heldOutPlot}
held.out.genes <- held.out.select.genes(dl, shalek.A.expr, 25)
held.out <- held.out.melt(dl, shalek.A.expr, held.out.genes)
system.time(posterior <- held.out.posterior(dl, held.out))
gp <- plot.held.out.posterior(dl, posterior)
print(gp)
save.output <- getOption('Shalek.save.output', TRUE)
```
```{r saveOutput, echo=FALSE, eval=save.output}
# Remove large fit component
saveRDS({dl2 <- dl; dl2$fit <- NULL; dl2}, "Data/Shalek.rds")
# dl <- readRDS("Data/Shalek.rds")
saveRDS(plots, "Data/Shalek-plots.rds")
```

# Use dimensionality reduction to look for outliers

```{r PCA}
pca <- prcomp(t(dl$expr), center=TRUE, scale.=FALSE)
# print(pca)
# summary(pca)
png('Shalek-PCA-var.png')
plot(pca, type = "l")
dev.off()
pca.l <- reshape2::melt(pca$x, varnames=c("cell", "PC"), value.name="x")
# sample_n(pca.l, 10)
tau.best <- dl$samples.l$tau %>% filter(iter==dl$best.sample)
pca.df <-pca.l %>% reshape2::dcast(cell ~ PC) %>% left_join(tau.best)
pca.plot <- ggplot(pca.df,
       aes(x=PC1, y=PC2, label=cell, color=tau, shape=capture)) +
    #geom_text() +
    geom_point() +
    scale_size_continuous(breaks=c(1,2)) +
    scale_colour_gradient(low="red", high="blue")
print(pca.plot)
ggsave('Shalek-PCA.png', pca.plot)
```


# Session information
```{r date}
date()
```
R version and packages used:
```{r Rversion}
sessionInfo()
```<|MERGE_RESOLUTION|>--- conflicted
+++ resolved
@@ -178,25 +178,14 @@
 dl <- analyse.variance(dl, adjust.cell.sizes=TRUE)
 gene.variances <- dl$gene.var  # Save copy for later
 max.genes <- getOption("Shalek.max.genes", 74)
-<<<<<<< HEAD
 genes.for.stan <-
-    dl$gene.var %>%
-    left_join(dl$gene.meta) %>%
-    mutate(key=gene %in% shalek.key.genes) %>%
-    filter(cluster %in% clusters) %>%
-    arrange(- psi.hat / omega.hat) %>%
-    head(max.genes)
+  dl$gene.var %>%
+  left_join(dl$gene.meta) %>%
+  mutate(key=gene %in% shalek.key.genes) %>%
+  filter(cluster %in% clusters) %>%
+  arrange(- psi.hat / omega.hat) %>%
+  head(max.genes)
 dl <- filter.genes(dl, genes=genes.for.stan$gene)
-=======
-genes.for.stan <- (
-    dl$gene.var
-    %>% left_join(dl$gene.meta)
-    %>% mutate(key=gene %in% shalek.key.genes)
-    %>% filter(cluster %in% clusters)
-    %>% arrange(- psi.hat / omega.hat)
-    %>% head(max.genes))
-dl <- filter_genes(dl, genes=genes.for.stan$gene)
->>>>>>> acecd1ce
 # How many come from each cluster?
 qplot(genes.for.stan$cluster)
 ```
