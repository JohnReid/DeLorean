--- conflicted
+++ resolved
@@ -301,18 +301,11 @@
                            %>% filter(! gene %in% gene.map$gene)
                            %>% arrange(-Psi/Omega)
                            %>% head(getOption('Windram.held.out', 100)))
-<<<<<<< HEAD
 held.out.expr <- windram.expr[as.character(held.out.genes$gene),
                               as.character(dl$cell.map$cell)]
 held.out.fits <- fit.held.out(dl, held.out.expr)
-held.out.fits$loess[[1]]$tau
-held.out.fits$loess[[1]]$capture
-=======
-load_all('..')
-held.out.fits <- fit.held.out(dl, held.out.genes$gene, windram.expr)
 #held.out.fits$loess[[1]]$tau
 #held.out.fits$loess[[1]]$capture
->>>>>>> 814252b9
 
 #loess.fit.tau <- held.out.fits$loess[[1]]$tau
 #loess.fit.tau
