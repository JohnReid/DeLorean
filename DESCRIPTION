Package: DeLorean
Title: Estimates Pseudotimes for Single Cell Expression Data
Author: John Reid <john.reid@mrc-bsu.cam.ac.uk>
Maintainer: John Reid <john.reid@mrc-bsu.cam.ac.uk>
Version: 1.0
Description: Implements the DeLorean model to estimate pseudotimes for single cell expression data.
    The DeLorean model uses a Gaussian process latent variable model to model uncertainty in the
    capture time of cross-sectional data.
Depends:
    R (>= 3.0.2),
    Rcpp (>= 0.11.0)
Imports:
    rstan (>= 2.9.0),
    dplyr (>= 0.4.1.9000),
    reshape2 (>= 1.4),
    stringr (>= 0.6.2),
    ggplot2 (>= 1.0.0),
    MASS (>= 7.3),
    coda,
    parallel,
<<<<<<< HEAD
    functional
=======
    functional,
    Rcpp (>= 0.12.0)
>>>>>>> 93a4bccc
Suggests:
    knitr (>= 1.8),
    knitcitations,
    rmarkdown,
    formatR,
    extrafont,
    testthat,
    svglite,
    VGAM
License: MIT + file LICENSE
LazyData: true
VignetteBuilder: knitr
RoxygenNote: 5.0.1<|MERGE_RESOLUTION|>--- conflicted
+++ resolved
@@ -18,12 +18,8 @@
     MASS (>= 7.3),
     coda,
     parallel,
-<<<<<<< HEAD
-    functional
-=======
     functional,
     Rcpp (>= 0.12.0)
->>>>>>> 93a4bccc
 Suggests:
     knitr (>= 1.8),
     knitcitations,
